--- conflicted
+++ resolved
@@ -1,14 +1,8 @@
 package org.apache.tamaya.core.config;
 
-<<<<<<< HEAD
-import org.apache.tamaya.*;
-
-import java.util.*;
-=======
 import java.util.HashMap;
 import java.util.Map;
 import java.util.Objects;
->>>>>>> 31161dfd
 import java.util.function.UnaryOperator;
 
 import org.apache.tamaya.ConfigChangeSet;
@@ -57,8 +51,8 @@
     }
 
     @Override
-    public void applyChanges(ConfigChangeSet change) {
-        this.config.applyChanges(change);
+    public void apply(ConfigChangeSet change) {
+        this.config.apply(change);
     }
 
     @Override
